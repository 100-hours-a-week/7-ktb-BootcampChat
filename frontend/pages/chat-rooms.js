--- conflicted
+++ resolved
@@ -207,17 +207,16 @@
   const [hasMore, setHasMore] = useState(true);
   const [isInitialLoad, setIsInitialLoad] = useState(true);
   const [joiningRoom, setJoiningRoom] = useState(false);
-<<<<<<< HEAD
+
   const [showRoomPasswordModal, setShowRoomPasswordModal] = useState(false);
   const [roomIdToJoin, setRoomIdToJoin] = useState(null);
   const [roomNameToJoin, setRoomNameToJoin] = useState('');
   const [passwordError, setPasswordError] = useState('');
   const [passwordLoading, setPasswordLoading] = useState(false);
   const [passwordRetryCount, setPasswordRetryCount] = useState(0);
-=======
   const [isDeleteConfirmOpen, setIsDeleteConfirmOpen] = useState(false);
   const [roomToDelete, setRoomToDelete] = useState(null);
->>>>>>> 2b0c284c
+
 
   // Refs
   const socketRef = useRef(null);
@@ -737,14 +736,14 @@
     }
   };
 
-<<<<<<< HEAD
+
   const handlePasswordModalClose = () => {
     setShowRoomPasswordModal(false);
     setRoomIdToJoin(null);
     setRoomNameToJoin('');
     setPasswordError('');
     setPasswordRetryCount(0);
-=======
+
   const handleDeleteRoom = async (roomId) => {
     if (connectionStatus !== CONNECTION_STATUS.CONNECTED) {
       setError({
@@ -789,7 +788,6 @@
         type: 'danger'
       });
     }
->>>>>>> 2b0c284c
   };
 
   const renderRoomsTable = () => {
@@ -989,7 +987,7 @@
         </div>
       )}
 
-<<<<<<< HEAD
+
       <RoomPasswordModal
         isOpen={showRoomPasswordModal}
         onClose={handlePasswordModalClose}
@@ -998,13 +996,12 @@
         loading={passwordLoading}
         error={passwordError}
         retryCount={passwordRetryCount}
-=======
+
       <DeleteConfirmModal
         isOpen={isDeleteConfirmOpen}
         onClose={() => setIsDeleteConfirmOpen(false)}
         onConfirm={confirmDeleteRoom}
         roomName={roomToDelete ? rooms.find(room => room._id === roomToDelete)?.name : ''}
->>>>>>> 2b0c284c
       />
     </div>
   );
